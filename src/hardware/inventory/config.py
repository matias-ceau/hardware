<<<<<<< HEAD
from __future__ import annotations

from pathlib import Path
import tomllib


CFG_FILES = [Path.cwd() / "cfg.toml", Path.home() / ".component_loader.toml"]


def load_config() -> dict:
    """Load configuration from ``cfg.toml`` or the user's home directory."""
    for path in CFG_FILES:
        if path.exists():
            with path.open("rb") as f:
                return tomllib.load(f)
    return {}


CONFIG = load_config()
=======
"""Configuration helpers for the inventory subsystem."""

from dataclasses import dataclass
from pathlib import Path
import os


@dataclass(slots=True)
class InventoryConfig:
    """Simple configuration object.

    The path of the inventory database can be overridden via the
    ``HARDWARE_DB_PATH`` environment variable. By default ``inventory.json``
    in the current working directory is used.
    """

    path: Path = Path(os.getenv("HARDWARE_DB_PATH", "inventory.json"))
>>>>>>> 4b570f02
<|MERGE_RESOLUTION|>--- conflicted
+++ resolved
@@ -1,4 +1,4 @@
-<<<<<<< HEAD
+
 from __future__ import annotations
 
 from pathlib import Path
@@ -17,23 +17,4 @@
     return {}
 
 
-CONFIG = load_config()
-=======
-"""Configuration helpers for the inventory subsystem."""
-
-from dataclasses import dataclass
-from pathlib import Path
-import os
-
-
-@dataclass(slots=True)
-class InventoryConfig:
-    """Simple configuration object.
-
-    The path of the inventory database can be overridden via the
-    ``HARDWARE_DB_PATH`` environment variable. By default ``inventory.json``
-    in the current working directory is used.
-    """
-
-    path: Path = Path(os.getenv("HARDWARE_DB_PATH", "inventory.json"))
->>>>>>> 4b570f02
+CONFIG = load_config()