--- conflicted
+++ resolved
@@ -1,47 +1,18 @@
-<<<<<<< HEAD
+
+"""Utility helpers for manipulating the inventory database."""
+
+ 
 from __future__ import annotations
+ 
+import json
 
-import hashlib
-import json
-import os
-import re
-import sqlite3
+ 
+
+ 
 from pathlib import Path
-from typing import Any, Dict, Iterable
 
-import requests
+ 
 
-
-# OCR service endpoints and token environment variables
-DEFAULT_ENDPOINTS = {
-    "mistral": "https://api.mistral.ai/v1/ocr",
-    "tavily_extract": "https://api.tavily.com/extract",
-    "ocr_space": "https://api.ocr.space/parse/image",
-}
-
-TOKEN_ENV = {
-    "mistral": "MISTRAL_API_KEY",
-    "tavily_extract": "TAVILY_API_KEY",
-    "ocr_space": "OCR_SPACE_API_KEY",
-}
-
-
-# ----------------------- OCR helpers -----------------------
-
-def ocr_extract(path: Path, service: str) -> str:
-    """Send ``path`` to the OCR ``service`` and return extracted text."""
-    url = DEFAULT_ENDPOINTS[service]
-    token = os.getenv(TOKEN_ENV.get(service, ""), "")
-    headers = {"Authorization": f"Bearer {token}"} if token else {}
-    with path.open("rb") as fh:
-        files = {"file": (path.name, fh)}
-        resp = requests.post(url, headers=headers, files=files)
-    resp.raise_for_status()
-    data = resp.json()
-    return data.get("text") or data.get("ParsedResults", [{}])[0].get("ParsedText", "")
-
-
-# ----------------------- Parsing helpers -----------------------
 
 FIELD_PATTERNS = {
     "value": r"([0-9\.]+\s*(?:[µu]F|nF|pF|kΩ|Ω|mH|uH|%)|10[0-9]{2})",
@@ -196,34 +167,3 @@
                 )
         self.conn.commit()
         src.close()
-=======
-"""Utility helpers for manipulating the inventory database."""
-
-from __future__ import annotations
-
-import json
-import uuid
-from pathlib import Path
-from typing import Any, Dict, List
-
-
-def load_inventory(path: Path) -> List[Dict[str, Any]]:
-    """Return the inventory list stored at *path*.
-
-    Missing files yield an empty list.
-    """
-    if path.exists():
-        with path.open("r", encoding="utf-8") as fh:
-            return json.load(fh)
-    return []
-
-
-def save_inventory(path: Path, data: List[Dict[str, Any]]) -> None:
-    """Write *data* to *path* in JSON format."""
-    path.write_text(json.dumps(data, indent=2), encoding="utf-8")
-
-
-def generate_id() -> str:
-    """Return a new unique identifier."""
-    return uuid.uuid4().hex
->>>>>>> 4b570f02
